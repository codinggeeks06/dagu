--- conflicted
+++ resolved
@@ -144,17 +144,17 @@
 			},
 		},
 		{
-<<<<<<< HEAD
 			name: "NestedGraph",
 			dag:  "nested_parent.yaml",
 			expectedOutputs: map[string]any{
 				"OUT1": "value is 123",
-=======
+			},
+		},
+		{
 			name: "Script",
 			dag:  "perl-script.yaml",
 			expectedOutputs: map[string]any{
 				"OUT1": "Hello World",
->>>>>>> 6c1a2d9b
 			},
 		},
 		{
